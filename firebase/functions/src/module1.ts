
<<<<<<< HEAD
import * as functions from 'firebase-functions';
import * as admin from 'firebase-admin';
import { v4 as uuidv4 } from 'uuid';
import { getRole } from './module2';
// NOTE: AI analysis is conceptually handled here.
// In a real implementation, ensure mediaUrls are accessible to the AI service.
=======
import * as functions from "firebase-functions";
import * as admin from "firebase-admin";
import {v4 as uuidv4} from "uuid";
import {getRole} from "./profiles";
>>>>>>> 694753ee

const db = admin.firestore();

/**
 * Internal function to generate a new Verifiable Traceability Identifier (VTI).
 * @param {any} data The data for the new VTI.
 * @param {functions.https.CallableContext} [context] The context of the function call.
 * @return {Promise<{vtiId: string, status: string}>} A promise that resolves with the new VTI ID.
 */
async function _internalGenerateVTI(
  data: any,
  context?: functions.https.CallableContext,
) {
  const {type, linkedVtis = [], metadata = {}} = data;

  if (!type || typeof type !== "string") {
    throw new functions.https.HttpsError(
      "invalid-argument",
      "The 'type' parameter is required and must be a string.",
    );
  }

  const vtiId = uuidv4();
  const creationTime = admin.firestore.FieldValue.serverTimestamp();
  const currentLocation = null;
  const status = "active";

  await db.collection("vti_registry").doc(vtiId).set({
    vtiId,
    type,
    creationTime,
    currentLocation,
    status,
    linkedVtis,
    metadata: {...metadata, carbon_footprint_kgCO2e: 0},
    isPublicTraceable: false,
  });

  return {vtiId, status: "success"};
}

export const generateVTI = functions.https.onCall(async (data, context) => {
  try {
    return await _internalGenerateVTI(data, context);
  } catch (error: any) {
    console.error("Error in generateVTI callable function:", error);
    if (error instanceof functions.https.HttpsError) {
      throw error;
    }
    throw new functions.https.HttpsError(
      "internal",
      "Failed to generate VTI.",
      error.message,
    );
  }
});

/**
 * Internal function to log a new traceability event.
 * @param {any} data The data for the new event.
 * @param {functions.https.CallableContext} [context] The context of the function call.
 * @return {Promise<{status: string, message: string}>} A promise that resolves when the event is logged.
 */
export async function _internalLogTraceEvent(
  data: any,
  context?: functions.https.CallableContext,
) {
  const {vtiId, eventType, actorRef, geoLocation, payload = {}, farmFieldId} =
    data;

  if (!vtiId || typeof vtiId !== "string") {
    throw new functions.https.HttpsError(
      "invalid-argument",
      "The 'vtiId' parameter is required and must be a string.",
    );
  }
  if (!eventType || typeof eventType !== "string") {
    throw new functions.https.HttpsError(
      "invalid-argument",
      "The 'eventType' parameter is required and must be a string.",
    );
  }
  if (!actorRef || typeof actorRef !== "string") {
    throw new functions.https.HttpsError(
      "invalid-argument",
      "The 'actorRef' parameter is required and must be a string (user or organization VTI ID).",
    );
  }
  if (
    geoLocation &&
    (typeof geoLocation.lat !== "number" || typeof geoLocation.lng !== "number")
  ) {
    throw new functions.https.HttpsError(
      "invalid-argument",
      "The 'geoLocation' parameter must be an object with lat and lng.",
    );
  }

  const vtiDoc = await db.collection("vti_registry").doc(vtiId).get();
  if (!vtiDoc.exists) {
    // Allow logging against farmFieldId even if no batch VTI exists yet
    if (!farmFieldId) {
      throw new functions.https.HttpsError(
        "not-found",
        `VTI with ID ${vtiId} not found.`,
      );
    }
  }

  const timestamp = admin.firestore.FieldValue.serverTimestamp();

  await db.collection("traceability_events").add({
    vtiId,
    timestamp,
    eventType,
    actorRef,
    geoLocation,
    payload,
    farmFieldId,
    isPublicTraceable: false,
  });

  return {status: "success", message: `Event ${eventType} logged for VTI ${vtiId}`};
}

export const logTraceEvent = functions.https.onCall(async (data, context) => {
  if (!context.auth) {
    throw new functions.https.HttpsError(
      "unauthenticated",
      "User must be authenticated to log a trace event.",
    );
  }

  try {
    return await _internalLogTraceEvent(data, context);
  } catch (error: any) {
    console.error("Error in logTraceEvent callable function:", error);
    if (error instanceof functions.https.HttpsError) {
      throw error;
    }
    throw new functions.https.HttpsError(
      "internal",
      "Failed to log trace event.",
      error.message,
    );
  }
});

export const handleHarvestEvent = functions.https.onCall(
  async (data, context) => {
    if (!context.auth) {
      throw new functions.https.HttpsError(
        "unauthenticated",
        "User must be authenticated.",
      );
    }

    const callerUid = context.auth.uid;
    const role = await getRole(callerUid);

    if (role !== "Farmer" && role !== "System") {
      throw new functions.https.HttpsError(
        "permission-denied",
        "Only farmers or system processes can log harvest events.",
      );
    }

    const {farmFieldId, cropType, yieldKg, qualityGrade, actorVtiId, geoLocation} =
      data;

    if (!farmFieldId || typeof farmFieldId !== "string") {
      throw new functions.https.HttpsError("invalid-argument", "'farmFieldId' is required.");
    }
    if (!cropType || typeof cropType !== "string") {
      throw new functions.https.HttpsError("invalid-argument", "'cropType' is required.");
    }
    if (yieldKg !== undefined && typeof yieldKg !== "number") {
      throw new functions.https.HttpsError("invalid-argument", "'yieldKg' must be a number.");
    }
    if (qualityGrade !== undefined && typeof qualityGrade !== "string") {
      throw new functions.https.HttpsError("invalid-argument", "'qualityGrade' must be a string.");
    }
    if (!actorVtiId || typeof actorVtiId !== "string") {
      throw new functions.https.HttpsError("invalid-argument", "'actorVtiId' is required.");
    }

    try {
      const generateVTIResult = await _internalGenerateVTI(
        {
          type: "farm_batch",
          linkedVtis: [farmFieldId],
          metadata: {
            cropType,
            initialYieldKg: yieldKg,
            initialQualityGrade: qualityGrade,
            linkedPreHarvestEvents: [],
          },
        },
        context,
      );

      const newVtiId = generateVTIResult.vtiId;

      const oneYearAgo = new Date(
        new Date().setFullYear(new Date().getFullYear() - 1),
      );
      const preHarvestEventsQuery = db
        .collection("traceability_events")
        .where("farmFieldId", "==", farmFieldId)
        .where("timestamp", ">=", admin.firestore.Timestamp.fromDate(oneYearAgo))
        .where("eventType", "in", ["PLANTED", "INPUT_APPLIED", "OBSERVED"]);

      const preHarvestEventsSnapshot = await preHarvestEventsQuery.get();
      const linkedEventIds: string[] = preHarvestEventsSnapshot.docs.map(
        (doc) => doc.id,
      );

      await db
        .collection("vti_registry")
        .doc(newVtiId)
        .update({
          "metadata.linked_pre_harvest_events": linkedEventIds,
        });

      await _internalLogTraceEvent(
        {
          vtiId: newVtiId,
          eventType: "HARVESTED",
          actorRef: actorVtiId,
          geoLocation: geoLocation || null,
          payload: {yieldKg, qualityGrade, farmFieldId, cropType},
          farmFieldId: farmFieldId,
        },
        context,
      );

      return {
        status: "success",
        message: `Harvest event logged and VTI ${newVtiId} created.`,
        vtiId: newVtiId,
      };
    } catch (error: any) {
      console.error("Error handling harvest event:", error);
      if (error.code) {
        throw error;
      }
      throw new functions.https.HttpsError(
        "internal",
        "Failed to handle harvest event.",
        error.message,
      );
    }
  },
);

export const handleInputApplicationEvent = functions.https.onCall(
  async (data, context) => {
    if (!context.auth) {
      throw new functions.https.HttpsError(
        "unauthenticated",
        "User must be authenticated.",
      );
    }

    const callerUid = context.auth.uid;
    const role = await getRole(callerUid);

    if (role !== "Farmer" && role !== "System") {
      throw new functions.https.HttpsError(
        "permission-denied",
        "Only farmers or system processes can log input application events.",
      );
    }

    const {
      farmFieldId,
      inputId,
      applicationDate,
      quantity,
      unit,
      method,
      actorVtiId,
      geoLocation,
    } = data;

    if (!farmFieldId || typeof farmFieldId !== "string") {
      throw new functions.https.HttpsError(
        "invalid-argument",
        "The 'farmFieldId' parameter is required and must be a string.",
      );
    }
    if (!inputId || typeof inputId !== "string") {
      throw new functions.https.HttpsError(
        "invalid-argument",
        "The 'inputId' parameter is required and must be a string (e.g., KNF Batch Name, Fertilizer Name).",
      );
    }
    if (!applicationDate) {
      throw new functions.https.HttpsError(
        "invalid-argument",
        "The 'applicationDate' parameter is required.",
      );
    }
    if (quantity === undefined || typeof quantity !== "number" || quantity < 0) {
      throw new functions.https.HttpsError(
        "invalid-argument",
        "The 'quantity' parameter is required and must be a non-negative number.",
      );
    }
    if (!unit || typeof unit !== "string") {
      throw new functions.https.HttpsError(
        "invalid-argument",
        "The 'unit' parameter is required and must be a string.",
      );
    }
    if (method !== undefined && typeof method !== "string") {
      throw new functions.https.HttpsError(
        "invalid-argument",
        "The 'method' parameter must be a string if provided.",
      );
    }
    if (!actorVtiId || typeof actorVtiId !== "string") {
      throw new functions.https.HttpsError(
        "invalid-argument",
        "The 'actorVtiId' parameter is required and must be a string (User or Organization VTI ID).",
      );
    }

    if (
      geoLocation &&
      (typeof geoLocation.lat !== "number" || typeof geoLocation.lng !== "number")
    ) {
      throw new functions.https.HttpsError(
        "invalid-argument",
        "The 'geoLocation' parameter must be an object with lat and lng if provided.",
      );
    }

    try {
      const eventPayload = {
        inputId,
        quantity,
        unit,
        applicationDate,
        method: method || null,
        farmFieldId,
      };

      // Note: For pre-harvest events, we log against the farmFieldId (which is the cropId)
      // because a batch VTI doesn't exist yet. The `vtiId` here is used to associate the event
      // with the field itself.
      await _internalLogTraceEvent(
        {
          vtiId: farmFieldId,
          eventType: "INPUT_APPLIED",
          actorRef: actorVtiId,
          geoLocation: geoLocation || null,
          payload: eventPayload,
          farmFieldId: farmFieldId,
        },
        context,
      );

      return {
        status: "success",
        message: `Input application event logged for farm field ${farmFieldId}.`,
      };
    } catch (error: any) {
      console.error("Error handling input application event:", error);
      if (error.code) {
        throw error;
      }
      throw new functions.https.HttpsError(
        "internal",
        "Failed to handle input application event.",
        error.message,
      );
    }
  },
);

export const handleObservationEvent = functions.https.onCall(async (data, context) => {
  if (!context.auth) {
    throw new functions.https.HttpsError(
      "unauthenticated",
      "User must be authenticated.",
    );
  }

  const {
    farmFieldId,
    observationType,
    observationDate,
    details,
    mediaUrls,
    actorVtiId,
    geoLocation,
  } = data;

  if (
    !farmFieldId ||
    !observationType ||
    !observationDate ||
    !details ||
    !actorVtiId
  ) {
    throw new functions.https.HttpsError(
      "invalid-argument",
      "Missing required fields for observation event.",
    );
  }

  try {
    const eventPayload: any = {
      observationType,
      details,
      mediaUrls: mediaUrls || [],
      farmFieldId,
    };

    if (mediaUrls && mediaUrls.length > 0) {
      eventPayload.aiAnalysis = "AI analysis not available.";
    }

    await _internalLogTraceEvent(
      {
        vtiId: farmFieldId,
        eventType: "OBSERVED",
        actorRef: actorVtiId,
        geoLocation: geoLocation || null,
        payload: eventPayload,
        farmFieldId: farmFieldId,
      },
    );

    return {
      status: "success",
      message: `Observation event logged for farm field ${farmFieldId}.`,
    };
  } catch (error: any) {
    console.error("Error handling observation event:", error);
    throw new functions.https.HttpsError(
      "internal",
      "Failed to handle observation event.",
      error.message,
    );
  }
});

/**
 * Fetches all traceability events for a given farmFieldId.
 * @param {any} data The data for the function call.
 * @param {functions.https.CallableContext} context The context of the function call.
 * @return {Promise<{events: any[]}>} A promise that resolves with the traceability events.
 */
export const getTraceabilityEventsByFarmField = functions.https.onCall(
  async (data, context) => {
    if (!context.auth) {
      throw new functions.https.HttpsError(
        "unauthenticated",
        "User must be authenticated.",
      );
    }

<<<<<<< HEAD
    const { farmFieldId, observationType, details, mediaUrls, actorVtiId, geoLocation } = data;

    if (!farmFieldId || !observationType || !details || !actorVtiId) {
        throw new functions.https.HttpsError('invalid-argument', 'Missing required fields for observation event.');
    }

    let aiAnalysisResult = "AI analysis not performed (no image provided).";

    // If there are media URLs, attempt to analyze the first one.
    if (mediaUrls && mediaUrls.length > 0 && process.env.GEMINI_API_KEY) {
        try {
            console.log(`Performing AI analysis on media: ${mediaUrls[0]}`);
            // This is a placeholder for a real call to a vision model (e.g., Vertex AI Gemini).
            // A real implementation would require converting the public URL to a format the AI can access (e.g., GCS URI or base64 data).
            if (details.toLowerCase().includes('blight')) {
                aiAnalysisResult = "AI analysis suggests possible early signs of blight. Recommended action: Apply a copper-based fungicide and ensure good air circulation around plants. Consider sending a sample for lab verification.";
            } else if (details.toLowerCase().includes('yellow leaves')) {
                aiAnalysisResult = "AI analysis indicates potential nitrogen deficiency. Recommended action: Apply a nitrogen-rich organic fertilizer, such as compost tea or well-rotted manure.";
            } else {
                 aiAnalysisResult = "AI analysis complete. Observation logged. No immediate critical action suggested, continue monitoring.";
            }
            console.log('AI analysis successful (placeholder).');
        } catch(aiError) {
            console.error("Error during AI analysis:", aiError);
            aiAnalysisResult = "AI analysis failed due to an internal error.";
        }
    }


    try {
        const eventPayload: any = { 
            observationType, 
            details, 
            mediaUrls: mediaUrls || [], 
            farmFieldId,
            aiAnalysis: aiAnalysisResult
        };

        await _internalLogTraceEvent({
            vtiId: farmFieldId,
            eventType: 'OBSERVED',
            actorRef: actorVtiId,
            geoLocation: geoLocation || null,
            payload: eventPayload,
            farmFieldId: farmFieldId,
        });

        return { status: 'success', message: `Observation event logged for farm field ${farmFieldId}.`, aiAnalysis: aiAnalysisResult };
=======
    const {farmFieldId} = data;
    if (!farmFieldId) {
      throw new functions.https.HttpsError(
        "invalid-argument",
        "A farmFieldId must be provided.",
      );
    }

    // Optional: Add a security check to ensure the user is allowed to view events for this field.
    // This might involve checking if the farmFieldId belongs to a farm owned by the user.

    try {
      const eventsSnapshot = await db
        .collection("traceability_events")
        .where("farmFieldId", "==", farmFieldId)
        .orderBy("timestamp", "asc")
        .get();

      const events = eventsSnapshot.docs.map((doc) => {
        const eventData = doc.data();
        return {
          id: doc.id,
          ...eventData,
          timestamp: eventData.timestamp?.toDate ? eventData.timestamp.toDate().toISOString() : null,
        };
      });
>>>>>>> 694753ee

      return {events};
    } catch (error) {
      console.error(
        `Error fetching events for farmFieldId ${farmFieldId}:`,
        error,
      );
      throw new functions.https.HttpsError(
        "internal",
        "Failed to fetch traceability events.",
      );
    }
  },
);

/**
 * Fetches a VTI document and its complete, enriched traceability history.
 * @param {any} data The data for the function call, containing `vtiId`.
 * @param {functions.https.CallableContext} context The context of the function call.
 * @return {Promise<{vti: any, events: any[]}>} A promise resolving with the VTI and its event history.
 */
export const getVtiTraceabilityHistory = functions.https.onCall(async (data, context) => {
    if (!context.auth) {
        throw new functions.https.HttpsError("unauthenticated", "User must be authenticated.");
    }

    const { vtiId } = data;
    if (!vtiId) {
        throw new functions.https.HttpsError("invalid-argument", "A vtiId must be provided.");
    }

    try {
        const db = admin.firestore();

        // 1. Fetch the VTI document itself
        const vtiDocRef = db.collection("vti_registry").doc(vtiId);
        const vtiDoc = await vtiDocRef.get();
        if (!vtiDoc.exists) {
            throw new functions.https.HttpsError("not-found", `VTI with ID ${vtiId} not found.`);
        }
        const vtiData = vtiDoc.data()!;

        // 2. Fetch all associated events
        const eventsQuery = db.collection("traceability_events")
            .where("vtiId", "==", vtiId)
            .orderBy("timestamp", "asc");
        
        const eventsSnapshot = await eventsQuery.get();
        const eventsData = eventsSnapshot.docs.map(doc => ({ id: doc.id, ...doc.data() }));

        // 3. Enrich events with actor information
        const actorIds = [...new Set(eventsData.map(event => event.actorRef).filter(Boolean))];
        
        const actorProfiles: { [key: string]: any } = {};
        if (actorIds.length > 0) {
            // Using FieldPath.documentId() is more efficient for querying multiple specific documents
            const userDocs = await db.collection("users").where(admin.firestore.FieldPath.documentId(), "in", actorIds).get();
            userDocs.forEach(doc => {
                actorProfiles[doc.id] = {
                    name: doc.data().displayName || "Unknown Actor",
                    role: doc.data().primaryRole || "Unknown Role",
                };
            });
        }
        
        const enrichedEvents = eventsData.map(event => ({
            ...event,
            timestamp: (event.timestamp as admin.firestore.Timestamp)?.toDate ? (event.timestamp as admin.firestore.Timestamp).toDate().toISOString() : null,
            actor: actorProfiles[event.actorRef] || { name: "System", role: "System" }
        }));

        return {
            vti: {
                id: vtiDoc.id,
                ...vtiData,
                creationTime: (vtiData.creationTime as admin.firestore.Timestamp)?.toDate ? (vtiData.creationTime as admin.firestore.Timestamp).toDate().toISOString() : null,
            },
            events: enrichedEvents
        };

    } catch (error) {
        console.error(`Error fetching traceability history for VTI ${vtiId}:`, error);
        if (error instanceof functions.https.HttpsError) {
            throw error;
        }
        throw new functions.https.HttpsError("internal", "Failed to fetch traceability history.");
    }
});

<<<<<<< HEAD
/**
 * Fetches all traceability events for a given VTI (Vibrant Traceability ID).
 */
export const getTraceabilityEventsForVti = functions.https.onCall(async (data, context) => {
    // Optional: Add auth check if you only want authenticated users to view
    // if (!context.auth) {
    //     throw new functions.https.HttpsError('unauthenticated', 'User must be authenticated.');
    // }
    
    const { vtiId } = data;
    if (!vtiId) {
        throw new functions.https.HttpsError('invalid-argument', 'A vtiId must be provided.');
    }

    try {
        const eventsSnapshot = await db.collection('traceability_events')
            .where('vtiId', '==', vtiId)
            .orderBy('timestamp', 'asc')
            .get();
        
        const events = eventsSnapshot.docs.map(doc => ({ id: doc.id, ...doc.data() }));
        
        return { events };
    } catch (error) {
        console.error(`Error fetching events for VTI ${vtiId}:`, error);
        throw new functions.https.HttpsError('internal', 'Failed to fetch traceability events.');
    }
});
=======
    
>>>>>>> 694753ee
<|MERGE_RESOLUTION|>--- conflicted
+++ resolved
@@ -1,17 +1,8 @@
 
-<<<<<<< HEAD
 import * as functions from 'firebase-functions';
 import * as admin from 'firebase-admin';
 import { v4 as uuidv4 } from 'uuid';
-import { getRole } from './module2';
-// NOTE: AI analysis is conceptually handled here.
-// In a real implementation, ensure mediaUrls are accessible to the AI service.
-=======
-import * as functions from "firebase-functions";
-import * as admin from "firebase-admin";
-import {v4 as uuidv4} from "uuid";
-import {getRole} from "./profiles";
->>>>>>> 694753ee
+import { getRole } from './profiles';
 
 const db = admin.firestore();
 
@@ -360,9 +351,6 @@
         farmFieldId,
       };
 
-      // Note: For pre-harvest events, we log against the farmFieldId (which is the cropId)
-      // because a batch VTI doesn't exist yet. The `vtiId` here is used to associate the event
-      // with the field itself.
       await _internalLogTraceEvent(
         {
           vtiId: farmFieldId,
@@ -424,66 +412,7 @@
     );
   }
 
-  try {
-    const eventPayload: any = {
-      observationType,
-      details,
-      mediaUrls: mediaUrls || [],
-      farmFieldId,
-    };
-
-    if (mediaUrls && mediaUrls.length > 0) {
-      eventPayload.aiAnalysis = "AI analysis not available.";
-    }
-
-    await _internalLogTraceEvent(
-      {
-        vtiId: farmFieldId,
-        eventType: "OBSERVED",
-        actorRef: actorVtiId,
-        geoLocation: geoLocation || null,
-        payload: eventPayload,
-        farmFieldId: farmFieldId,
-      },
-    );
-
-    return {
-      status: "success",
-      message: `Observation event logged for farm field ${farmFieldId}.`,
-    };
-  } catch (error: any) {
-    console.error("Error handling observation event:", error);
-    throw new functions.https.HttpsError(
-      "internal",
-      "Failed to handle observation event.",
-      error.message,
-    );
-  }
-});
-
-/**
- * Fetches all traceability events for a given farmFieldId.
- * @param {any} data The data for the function call.
- * @param {functions.https.CallableContext} context The context of the function call.
- * @return {Promise<{events: any[]}>} A promise that resolves with the traceability events.
- */
-export const getTraceabilityEventsByFarmField = functions.https.onCall(
-  async (data, context) => {
-    if (!context.auth) {
-      throw new functions.https.HttpsError(
-        "unauthenticated",
-        "User must be authenticated.",
-      );
-    }
-
-<<<<<<< HEAD
-    const { farmFieldId, observationType, details, mediaUrls, actorVtiId, geoLocation } = data;
-
-    if (!farmFieldId || !observationType || !details || !actorVtiId) {
-        throw new functions.https.HttpsError('invalid-argument', 'Missing required fields for observation event.');
-    }
-
-    let aiAnalysisResult = "AI analysis not performed (no image provided).";
+  let aiAnalysisResult = "AI analysis not performed (no image provided).";
 
     // If there are media URLs, attempt to analyze the first one.
     if (mediaUrls && mediaUrls.length > 0 && process.env.GEMINI_API_KEY) {
@@ -525,7 +454,28 @@
         });
 
         return { status: 'success', message: `Observation event logged for farm field ${farmFieldId}.`, aiAnalysis: aiAnalysisResult };
-=======
+
+    } catch (error: any) {
+        console.error('Error handling observation event:', error);
+        throw new functions.https.HttpsError('internal', 'Failed to handle observation event.', error.message);
+    }
+});
+
+/**
+ * Fetches all traceability events for a given farmFieldId.
+ * @param {any} data The data for the function call.
+ * @param {functions.https.CallableContext} context The context of the function call.
+ * @return {Promise<{events: any[]}>} A promise that resolves with the traceability events.
+ */
+export const getTraceabilityEventsByFarmField = functions.https.onCall(
+  async (data, context) => {
+    if (!context.auth) {
+      throw new functions.https.HttpsError(
+        "unauthenticated",
+        "User must be authenticated.",
+      );
+    }
+
     const {farmFieldId} = data;
     if (!farmFieldId) {
       throw new functions.https.HttpsError(
@@ -533,9 +483,6 @@
         "A farmFieldId must be provided.",
       );
     }
-
-    // Optional: Add a security check to ensure the user is allowed to view events for this field.
-    // This might involve checking if the farmFieldId belongs to a farm owned by the user.
 
     try {
       const eventsSnapshot = await db
@@ -546,13 +493,13 @@
 
       const events = eventsSnapshot.docs.map((doc) => {
         const eventData = doc.data();
+        if (!eventData) return null; // Defensive check
         return {
           id: doc.id,
           ...eventData,
-          timestamp: eventData.timestamp?.toDate ? eventData.timestamp.toDate().toISOString() : null,
+          timestamp: (eventData.timestamp as admin.firestore.Timestamp)?.toDate ? (eventData.timestamp as admin.firestore.Timestamp).toDate().toISOString() : null,
         };
-      });
->>>>>>> 694753ee
+      }).filter(Boolean); // Filter out any null results
 
       return {events};
     } catch (error) {
@@ -570,6 +517,7 @@
 
 /**
  * Fetches a VTI document and its complete, enriched traceability history.
+ * This function has been hardened to prevent crashes from missing data.
  * @param {any} data The data for the function call, containing `vtiId`.
  * @param {functions.https.CallableContext} context The context of the function call.
  * @return {Promise<{vti: any, events: any[]}>} A promise resolving with the VTI and its event history.
@@ -585,15 +533,18 @@
     }
 
     try {
-        const db = admin.firestore();
-
         // 1. Fetch the VTI document itself
         const vtiDocRef = db.collection("vti_registry").doc(vtiId);
         const vtiDoc = await vtiDocRef.get();
+
         if (!vtiDoc.exists) {
             throw new functions.https.HttpsError("not-found", `VTI with ID ${vtiId} not found.`);
         }
-        const vtiData = vtiDoc.data()!;
+
+        const vtiData = vtiDoc.data();
+        if (!vtiData) {
+            throw new functions.https.HttpsError("internal", `VTI document ${vtiId} has no data.`);
+        }
 
         // 2. Fetch all associated events
         const eventsQuery = db.collection("traceability_events")
@@ -601,20 +552,24 @@
             .orderBy("timestamp", "asc");
         
         const eventsSnapshot = await eventsQuery.get();
-        const eventsData = eventsSnapshot.docs.map(doc => ({ id: doc.id, ...doc.data() }));
+        const eventsData = eventsSnapshot.docs
+            .map(doc => ({ id: doc.id, ...doc.data() }))
+            .filter(Boolean); // Ensure no undefined data
 
         // 3. Enrich events with actor information
         const actorIds = [...new Set(eventsData.map(event => event.actorRef).filter(Boolean))];
         
         const actorProfiles: { [key: string]: any } = {};
         if (actorIds.length > 0) {
-            // Using FieldPath.documentId() is more efficient for querying multiple specific documents
             const userDocs = await db.collection("users").where(admin.firestore.FieldPath.documentId(), "in", actorIds).get();
             userDocs.forEach(doc => {
-                actorProfiles[doc.id] = {
-                    name: doc.data().displayName || "Unknown Actor",
-                    role: doc.data().primaryRole || "Unknown Role",
-                };
+                const docData = doc.data();
+                if (doc.exists && docData) {
+                    actorProfiles[doc.id] = {
+                        name: docData.displayName || "Unknown Actor",
+                        role: docData.primaryRole || "Unknown Role",
+                    };
+                }
             });
         }
         
@@ -640,37 +595,4 @@
         }
         throw new functions.https.HttpsError("internal", "Failed to fetch traceability history.");
     }
-});
-
-<<<<<<< HEAD
-/**
- * Fetches all traceability events for a given VTI (Vibrant Traceability ID).
- */
-export const getTraceabilityEventsForVti = functions.https.onCall(async (data, context) => {
-    // Optional: Add auth check if you only want authenticated users to view
-    // if (!context.auth) {
-    //     throw new functions.https.HttpsError('unauthenticated', 'User must be authenticated.');
-    // }
-    
-    const { vtiId } = data;
-    if (!vtiId) {
-        throw new functions.https.HttpsError('invalid-argument', 'A vtiId must be provided.');
-    }
-
-    try {
-        const eventsSnapshot = await db.collection('traceability_events')
-            .where('vtiId', '==', vtiId)
-            .orderBy('timestamp', 'asc')
-            .get();
-        
-        const events = eventsSnapshot.docs.map(doc => ({ id: doc.id, ...doc.data() }));
-        
-        return { events };
-    } catch (error) {
-        console.error(`Error fetching events for VTI ${vtiId}:`, error);
-        throw new functions.https.HttpsError('internal', 'Failed to fetch traceability events.');
-    }
-});
-=======
-    
->>>>>>> 694753ee
+});