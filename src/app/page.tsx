
"use client";

import { useEffect, useState, useMemo } from 'react';
import { Card, CardContent } from "@/components/ui/card";
import { Button } from "@/components/ui/button";
import type { FeedItem } from "@/lib/types";
import { DashboardLeftSidebar } from "@/components/dashboard/DashboardLeftSidebar";
import { DashboardRightSidebar } from "@/components/dashboard/DashboardRightSidebar";
import { StartPost } from "@/components/dashboard/StartPost";
import { Skeleton } from "@/components/ui/skeleton";
import { useAuth } from '@/lib/auth-utils';
import { getFunctions, httpsCallable } from 'firebase/functions';
import { app as firebaseApp } from '@/lib/firebase/client';
import { useToast } from '@/hooks/use-toast';
import { FeedItemCard } from '@/components/dashboard/FeedItemCard';
import { doc, getDoc, getFirestore } from "firebase/firestore";

// Hub Components
import { FarmerDashboard } from '@/components/dashboard/hubs/FarmerDashboard';
import { BuyerDashboard } from '@/components/dashboard/hubs/BuyerDashboard';
import { LogisticsDashboard } from '@/components/dashboard/hubs/LogisticsDashboard';
import { FiDashboard } from '@/components/dashboard/hubs/FiDashboard';
import { InputSupplierDashboard } from '@/components/dashboard/hubs/InputSupplierDashboard';
import { FieldAgentDashboard } from '@/components/dashboard/hubs/FieldAgentDashboard';
import { AgroExportDashboard } from '@/components/dashboard/hubs/AgroExportDashboard';
import { PackagingSupplierDashboard } from '@/components/dashboard/hubs/PackagingSupplierDashboard';
import { RegulatorDashboard } from '@/components/dashboard/hubs/RegulatorDashboard';
import { EnergyProviderDashboard } from '@/components/dashboard/hubs/EnergyProviderDashboard';
import { QaDashboard } from '@/components/dashboard/hubs/QaDashboard';
import { CertificationBodyDashboard } from '@/components/dashboard/hubs/CertificationBodyDashboard';
import { ResearcherDashboard } from '@/components/dashboard/hubs/ResearcherDashboard';
import { AgroTourismDashboard } from '@/components/dashboard/hubs/AgroTourismDashboard';
import { InsuranceProviderDashboard } from '@/components/dashboard/hubs/InsuranceProviderDashboard';
import { ProcessingUnitDashboard } from '@/components/dashboard/hubs/processing-logistics/ProcessingUnitDashboard';
import { WarehouseDashboard } from '@/components/dashboard/hubs/processing-logistics/WarehouseDashboard';
<<<<<<< HEAD
import { CooperativeDashboard } from '@/components/dashboard/hubs/CooperativeDashboard';
import { AgronomistDashboard } from '@/components/dashboard/hubs/AgronomistDashboard';
=======
import { CrowdfunderDashboard } from '@/components/dashboard/hubs/CrowdfunderDashboard';
>>>>>>> 694753ee

const functions = getFunctions(firebaseApp);
const db = getFirestore(firebaseApp);

const HubComponentMap: { [key: string]: React.ComponentType } = {
    'Farmer': FarmerDashboard,
    'Agricultural Cooperative': CooperativeDashboard,
    'Buyer (Restaurant, Supermarket, Exporter)': BuyerDashboard,
    'Logistics Partner (Third-Party Transporter)': LogisticsDashboard,
    'Financial Institution (Micro-finance/Loans)': FiDashboard,
    'Input Supplier (Seed, Fertilizer, Pesticide)': InputSupplierDashboard,
    'Field Agent/Agronomist (DamDoh Internal)': FieldAgentDashboard,
    'Agro-Export Facilitator/Customs Broker': AgroExportDashboard,
    'Packaging Supplier': PackagingSupplierDashboard,
    'Government Regulator/Auditor': RegulatorDashboard,
    'Energy Solutions Provider (Solar, Biogas)': EnergyProviderDashboard,
    'Quality Assurance Team (DamDoh Internal)': QaDashboard,
    'Certification Body (Organic, Fair Trade etc.)': CertificationBodyDashboard,
    'Researcher/Academic': ResearcherDashboard,
    'Agro-Tourism Operator': AgroTourismDashboard,
    'Insurance Provider': InsuranceProviderDashboard,
    'Processing & Packaging Unit': ProcessingUnitDashboard,
    'Storage/Warehouse Facility': WarehouseDashboard,
<<<<<<< HEAD
    'Agronomy Expert/Consultant (External)': AgronomistDashboard,
=======
    'Crowdfunder (Impact Investor, Individual)': CrowdfunderDashboard,
>>>>>>> 694753ee
};


function PageSkeleton() {
    return (
        <div className="grid md:grid-cols-12 gap-6 items-start">
            <div className="md:col-span-3">
                 <Skeleton className="h-[400px] w-full" />
            </div>
            <div className="md:col-span-6 space-y-6">
                <Skeleton className="h-28 w-full" />
                <Skeleton className="h-64 w-full" />
                <Skeleton className="h-56 w-full" />
            </div>
            <div className="md:col-span-3">
                 <Skeleton className="h-[400px] w-full" />
            </div>
        </div>
    );
}

export default function DashboardPage() {
  const [feedItems, setFeedItems] = useState<FeedItem[]>([]);
  const [isLoadingFeed, setIsLoadingFeed] = useState(true);
  const [userRole, setUserRole] = useState<string | null>(null);
  const [isLoadingRole, setIsLoadingRole] = useState(true);

  const { toast } = useToast();
  const { user, loading: authLoading } = useAuth();
  
  const getFeed = useMemo(() => httpsCallable(functions, 'getFeed'), [functions]);
  const createPostCallable = useMemo(() => httpsCallable(functions, 'createFeedPost'), [functions]);
  const likePostCallable = useMemo(() => httpsCallable(functions, 'likePost'), [functions]);
  const addCommentCallable = useMemo(() => httpsCallable(functions, 'addComment'), [functions]);

  useEffect(() => {
    if (authLoading) {
      return;
    }

    const fetchUserRoleAndFeed = async () => {
      setIsLoadingRole(true);
      setIsLoadingFeed(true);

      if (user) {
        try {
          const userDocRef = doc(db, 'users', user.uid);
          const userDoc = await getDoc(userDocRef);
          setUserRole(userDoc.data()?.primaryRole || 'general'); 
        } catch (error) {
          console.error("Error fetching user role:", error);
          setUserRole('general'); 
        }
      } else {
        setUserRole(null);
      }
      setIsLoadingRole(false);

      // Fetch public feed regardless of user state
      try {
        const result = await getFeed({});
        setFeedItems((result.data as any).posts || []);
      } catch (error) {
        console.error("Error fetching feed:", error);
        toast({
          title: "Could not load feed",
          description: "There was an error fetching the latest posts.",
          variant: "destructive"
        });
      } finally {
        setIsLoadingFeed(false);
      }
    };
    fetchUserRoleAndFeed();
  }, [user, authLoading, getFeed, toast]);

  const handleCreatePost = async (content: string, media?: File, pollData?: { text: string }[]) => {
    try {
      await createPostCallable({ content, pollOptions: pollData });
      toast({ title: "Post Created!", description: "Your post is now live." });
      // Refresh feed
      const result = await getFeed({});
      setFeedItems((result.data as any).posts || []);
    } catch (error) {
      console.error("Error creating post:", error);
      toast({ title: "Failed to create post", variant: "destructive" });
    }
  };

  const handleLikePost = async (postId: string) => {
    try {
      await likePostCallable({ postId });
    } catch(error) {
      console.error("Error liking post:", error);
      toast({ title: "Failed to like post", variant: "destructive" });
    }
  };
  
  const handleCommentOnPost = async (postId: string, commentText: string) => {
     try {
        await addCommentCallable({ postId, content: commentText });
        toast({ title: "Comment added!" });
     } catch(error) {
         console.error("Error adding comment:", error);
         toast({ title: "Failed to add comment", variant: "destructive" });
     }
  };

  const handleDeletePost = (postId: string) => {
    setFeedItems(prevItems => prevItems.filter(item => item.id !== postId));
     toast({ title: "Post Deleted (Simulated)" });
  };

  const renderDashboardContent = () => {
    const HubComponent = userRole ? HubComponentMap[userRole] : null;

    if (HubComponent) {
      return <HubComponent />;
    }

    if (isLoadingFeed) {
      return (
        <div className="space-y-6">
          <Skeleton className="h-64 w-full rounded-lg" />
          <Skeleton className="h-56 w-full rounded-lg" />
        </div>
      );
    }
    
    return feedItems.length > 0 ? (
      feedItems.map(item => (
        <FeedItemCard 
          key={item.id} 
          item={item} 
          onDeletePost={handleDeletePost}
          onLike={handleLikePost}
          onComment={handleCommentOnPost}
        />
      ))
    ) : (
      <Card>
        <CardContent className="pt-6">
          <p className="text-sm text-muted-foreground text-center py-10">No activity yet. Share your agricultural insights or explore the network!</p>
        </CardContent>
      </Card>
    );
  };

  if (authLoading || (user && isLoadingRole)) {
    return <PageSkeleton />;
  }

  return (
    <div className="grid md:grid-cols-12 gap-6 items-start">
      <div className="md:col-span-3">
        <DashboardLeftSidebar />
      </div>
      <div className="md:col-span-6 space-y-6">
        {user && <StartPost onCreatePost={handleCreatePost} />}
        {user && (
           <div className="flex items-center gap-2">
            <hr className="flex-grow"/>
            <span className="text-xs text-muted-foreground">Sort by: Top <Button variant="ghost" size="icon" className="h-4 w-4 ml-1 p-0"><svg xmlns="http://www.w3.org/2000/svg" width="12" height="12" viewBox="0 0 24 24" fill="none" stroke="currentColor" strokeWidth="2" strokeLinecap="round" strokeLinejoin="round"><path d="m6 9 6 6 6-6"/></svg></Button></span>
          </div>
        )}
        {renderDashboardContent()}
      </div>
      <div className="md:col-span-3">
        <DashboardRightSidebar />
      </div>
    </div>
  );
}<|MERGE_RESOLUTION|>--- conflicted
+++ resolved
@@ -1,7 +1,8 @@
 
 "use client";
 
-import { useEffect, useState, useMemo } from 'react';
+import { useEffect, useState, useMemo, Suspense } from 'react';
+import { usePathname, useRouter } from 'next/navigation';
 import { Card, CardContent } from "@/components/ui/card";
 import { Button } from "@/components/ui/button";
 import type { FeedItem } from "@/lib/types";
@@ -34,15 +35,13 @@
 import { InsuranceProviderDashboard } from '@/components/dashboard/hubs/InsuranceProviderDashboard';
 import { ProcessingUnitDashboard } from '@/components/dashboard/hubs/processing-logistics/ProcessingUnitDashboard';
 import { WarehouseDashboard } from '@/components/dashboard/hubs/processing-logistics/WarehouseDashboard';
-<<<<<<< HEAD
 import { CooperativeDashboard } from '@/components/dashboard/hubs/CooperativeDashboard';
 import { AgronomistDashboard } from '@/components/dashboard/hubs/AgronomistDashboard';
-=======
 import { CrowdfunderDashboard } from '@/components/dashboard/hubs/CrowdfunderDashboard';
->>>>>>> 694753ee
 
 const functions = getFunctions(firebaseApp);
 const db = getFirestore(firebaseApp);
+
 
 const HubComponentMap: { [key: string]: React.ComponentType } = {
     'Farmer': FarmerDashboard,
@@ -63,11 +62,8 @@
     'Insurance Provider': InsuranceProviderDashboard,
     'Processing & Packaging Unit': ProcessingUnitDashboard,
     'Storage/Warehouse Facility': WarehouseDashboard,
-<<<<<<< HEAD
     'Agronomy Expert/Consultant (External)': AgronomistDashboard,
-=======
     'Crowdfunder (Impact Investor, Individual)': CrowdfunderDashboard,
->>>>>>> 694753ee
 };
 
 
@@ -98,10 +94,10 @@
   const { toast } = useToast();
   const { user, loading: authLoading } = useAuth();
   
-  const getFeed = useMemo(() => httpsCallable(functions, 'getFeed'), [functions]);
-  const createPostCallable = useMemo(() => httpsCallable(functions, 'createFeedPost'), [functions]);
-  const likePostCallable = useMemo(() => httpsCallable(functions, 'likePost'), [functions]);
-  const addCommentCallable = useMemo(() => httpsCallable(functions, 'addComment'), [functions]);
+  const getFeed = useMemo(() => httpsCallable(functions, 'getFeed'), []);
+  const createPostCallable = useMemo(() => httpsCallable(functions, 'createFeedPost'), []);
+  const likePostCallable = useMemo(() => httpsCallable(functions, 'likePost'), []);
+  const addCommentCallable = useMemo(() => httpsCallable(functions, 'addComment'), []);
 
   useEffect(() => {
     if (authLoading) {
@@ -188,6 +184,7 @@
       return <HubComponent />;
     }
 
+    // Default to feed for guests or users with unhandled roles
     if (isLoadingFeed) {
       return (
         <div className="space-y-6">
