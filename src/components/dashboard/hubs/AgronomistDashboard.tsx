--- conflicted
+++ resolved
@@ -15,10 +15,6 @@
 
 const functions = getFunctions(firebaseApp);
 const getAgronomistDashboardDataCallable = httpsCallable<void, AgronomistDashboardData>(functions, 'getAgronomistDashboardData');
-<<<<<<< HEAD
-=======
-
->>>>>>> 694753ee
 
 export const AgronomistDashboard = () => {
   const [dashboardData, setDashboardData] = useState<AgronomistDashboardData | null>(null);
@@ -67,16 +63,6 @@
       );
   }
 
-<<<<<<< HEAD
-    const getStatusBadgeVariant = (status: string) => {
-        switch (status.toLowerCase()) {
-            case 'draft': return 'outline';
-            case 'pending review': return 'secondary';
-            case 'published': return 'default';
-            default: return 'outline';
-        }
-    };
-=======
   const getStatusBadgeVariant = (status: string) => {
     switch (status.toLowerCase()) {
         case 'draft': return 'secondary';
@@ -85,7 +71,6 @@
         default: return 'outline';
     }
 };
->>>>>>> 694753ee
 
 
   return (
