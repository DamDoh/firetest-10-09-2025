
'use server';

import {ai} from '@/ai/genkit';
import {z} from 'genkit';
<<<<<<< HEAD
import { adminDb } from '@/lib/firebase/admin'; // Use the Admin SDK
=======
// Use the CLIENT-SIDE Firestore SDK for this server-side environment
import { db } from '@/lib/firebase/client';
import { collection, getDocs } from "firebase/firestore";
>>>>>>> 694753ee

export const fgwKnfKnowledgeTool = ai.defineTool(
  {
    name: 'getFarmingTechniqueDetails',
    description: 'Get detailed information, ingredients, and step-by-step instructions for a specific Farming God\'s Way (FGW) or Korean Natural Farming (KNF) technique, practice, or concoction. Use this when a user asks for specific "how to" information, ingredients, or steps.',
    inputSchema: z.object({
      techniqueName: z.string().describe('The name of the technique, practice, or recipe. Examples: "Fermented Plant Juice", "FPJ", "God\'s Blanket", "IMO-1"'),
    }),
    outputSchema: z.any(), // The LLM will get the raw document data and can formulate a response from it.
  },
  async (input) => {
    if (!adminDb) {
      console.error('[fgwKnfKnowledgeTool] Firestore Admin DB is not initialized. Check server credentials.');
      return { error: 'The knowledge base is currently unavailable due to a server configuration issue. Please contact support.' };
    }
    
    console.log(`[fgwKnfKnowledgeTool] Received query for: "${input.techniqueName}"`);

    try {
<<<<<<< HEAD
      const searchTerm = input.techniqueName.toLowerCase();
      
      // Use Admin SDK syntax to query Firestore
      const articlesRef = adminDb.collection('knowledge_base');
      const snapshot = await articlesRef.get();
=======
      // This is a simplified search; for production, a more robust search service like Algolia would be better.
      const searchTerm = input.techniqueName.toLowerCase();
      
      // Use the Firebase CLIENT SDK to fetch the data
      const articlesRef = collection(db, 'knowledge_base');
      const snapshot = await getDocs(articlesRef);
>>>>>>> 694753ee
      
      if (snapshot.empty) {
        console.log(`[fgwKnfKnowledgeTool] The 'knowledge_base' collection is empty.`);
        return { error: 'Knowledge base is currently empty.' };
      }
      
      const allDocs = snapshot.docs.map(doc => ({ id: doc.id, ...doc.data() }));

      // Find the first document where the name or ID contains the search term.
      const result = allDocs.find(doc => 
<<<<<<< HEAD
        (doc.name && doc.name.toLowerCase().includes(searchTerm)) || 
        (doc.id && doc.id.toLowerCase().includes(searchTerm))
=======
        doc.name?.toLowerCase().includes(searchTerm) || 
        doc.id.toLowerCase().includes(searchTerm)
>>>>>>> 694753ee
      );
      
      if (!result) {
        console.log(`[fgwKnfKnowledgeTool] No technique found for "${input.techniqueName}".`);
        return { error: 'Technique not found in the knowledge base.' };
      }

      console.log(`[fgwKnfKnowledgeTool] Found matching technique: "${result.name}".`);
      return result; // Return the entire document data.

    } catch (error: any) {
      console.error('[fgwKnfKnowledgeTool] Error searching Firestore:', error);
<<<<<<< HEAD
      // Provide a more specific error message if Firestore isn't enabled
      if (error instanceof Error && 'code' in error && (error as any).code === 5) {
         throw new Error('Failed to search the KNF knowledge base. Ensure the Firestore database is enabled in your Firebase project.');
      }
      throw new Error('Failed to search the KNF knowledge base. Please check server logs.');
=======
      throw new Error('Failed to search the KNF knowledge base. Ensure the "knowledge_base" collection exists and has the correct permissions.');
>>>>>>> 694753ee
    }
  }
);<|MERGE_RESOLUTION|>--- conflicted
+++ resolved
@@ -3,13 +3,7 @@
 
 import {ai} from '@/ai/genkit';
 import {z} from 'genkit';
-<<<<<<< HEAD
 import { adminDb } from '@/lib/firebase/admin'; // Use the Admin SDK
-=======
-// Use the CLIENT-SIDE Firestore SDK for this server-side environment
-import { db } from '@/lib/firebase/client';
-import { collection, getDocs } from "firebase/firestore";
->>>>>>> 694753ee
 
 export const fgwKnfKnowledgeTool = ai.defineTool(
   {
@@ -29,20 +23,11 @@
     console.log(`[fgwKnfKnowledgeTool] Received query for: "${input.techniqueName}"`);
 
     try {
-<<<<<<< HEAD
       const searchTerm = input.techniqueName.toLowerCase();
       
       // Use Admin SDK syntax to query Firestore
       const articlesRef = adminDb.collection('knowledge_base');
       const snapshot = await articlesRef.get();
-=======
-      // This is a simplified search; for production, a more robust search service like Algolia would be better.
-      const searchTerm = input.techniqueName.toLowerCase();
-      
-      // Use the Firebase CLIENT SDK to fetch the data
-      const articlesRef = collection(db, 'knowledge_base');
-      const snapshot = await getDocs(articlesRef);
->>>>>>> 694753ee
       
       if (snapshot.empty) {
         console.log(`[fgwKnfKnowledgeTool] The 'knowledge_base' collection is empty.`);
@@ -53,13 +38,8 @@
 
       // Find the first document where the name or ID contains the search term.
       const result = allDocs.find(doc => 
-<<<<<<< HEAD
         (doc.name && doc.name.toLowerCase().includes(searchTerm)) || 
         (doc.id && doc.id.toLowerCase().includes(searchTerm))
-=======
-        doc.name?.toLowerCase().includes(searchTerm) || 
-        doc.id.toLowerCase().includes(searchTerm)
->>>>>>> 694753ee
       );
       
       if (!result) {
@@ -72,15 +52,11 @@
 
     } catch (error: any) {
       console.error('[fgwKnfKnowledgeTool] Error searching Firestore:', error);
-<<<<<<< HEAD
       // Provide a more specific error message if Firestore isn't enabled
       if (error instanceof Error && 'code' in error && (error as any).code === 5) {
          throw new Error('Failed to search the KNF knowledge base. Ensure the Firestore database is enabled in your Firebase project.');
       }
       throw new Error('Failed to search the KNF knowledge base. Please check server logs.');
-=======
-      throw new Error('Failed to search the KNF knowledge base. Ensure the "knowledge_base" collection exists and has the correct permissions.');
->>>>>>> 694753ee
     }
   }
 );